{
  "$schema": "http://json-schema.org/draft-07/schema#",
  "title": "Context Frame Document Schema",
  "description": "Schema for validating Context Frame document metadata",
  "type": "object",
  "required": ["title"],
  "properties": {
    "title": {
      "type": "string",
      "description": "The title of the document"
    },
    "version": {
      "type": "string",
      "description": "The semantic version of the document (MAJOR.MINOR.PATCH)",
      "pattern": "^(0|[1-9]\\d*)\\.(0|[1-9]\\d*)\\.(0|[1-9]\\d*)$",
      "examples": [
        "1.0.0",
        "2.3.1"
      ]
    },
    "latest_version": {
      "type": "string",
      "description": "The latest semantic version of the document",
      "pattern": "^(0|[1-9]\\d*)\\.(0|[1-9]\\d*)\\.(0|[1-9]\\d*)$"
    },
    "context": {
      "type": "string",
      "description": "Additional context about the document, its purpose, and how it should be used"
    },
    "uuid": {
      "type": "string",
      "description": "Globally unique identifier for the document",
      "pattern": "^[0-9a-f]{8}-[0-9a-f]{4}-[0-9a-f]{4}-[0-9a-f]{4}-[0-9a-f]{12}$"
    },
    "uri": {
      "type": "string",
      "description": "URI reference for the document in a registry"
    },
    "local_path": {
      "type": "string",
      "description": "Local filesystem path relative to a defined root"
    },
    "cid": {
      "type": "string",
      "description": "IPFS Content Identifier (CID) for content addressing",
      "pattern": "^(Qm[1-9A-HJ-NP-Za-km-z]{44}|b[a-zA-Z0-9]{58,})$"
    },
    "collection": {
      "type": "string",
      "description": "Collection this document belongs to"
    },
    "collection_id": {
      "type": "string",
      "description": "Unique identifier for the collection"
    },
    "collection_id_type": {
      "type": "string",
      "description": "Type of identifier used for collection_id",
      "enum": [
        "uuid",
        "uri",
        "cid",
        "string"
      ]
    },
    "position": {
      "type": "integer",
      "description": "Position in an ordered collection",
      "minimum": 0
    },
    "author": {
      "type": "string",
      "description": "The author of the document"
    },
    "contributors": {
      "type": "array",
      "description": "List of contributors to the document",
      "items": {
        "type": "string"
      }
    },
    "created_at": {
      "type": "string",
      "description": "The creation date of the document (ISO 8601: YYYY-MM-DD)",
      "pattern": "^\\d{4}-\\d{2}-\\d{2}$"
    },
    "updated_at": {
      "type": "string",
      "description": "The last update date of the document (ISO 8601: YYYY-MM-DD)",
      "pattern": "^\\d{4}-\\d{2}-\\d{2}$"
    },
    "tags": {
      "type": "array",
      "description": "List of tags for categorizing the document",
      "items": {
        "type": "string"
      }
    },
    "status": {
      "type": "string",
      "description": "The status of the document",
      "examples": [
        "draft",
        "published",
        "archived",
        "deprecated"
      ]
    },
    "source_file": {
      "type": "string",
      "description": "The original file name if converted"
    },
    "source_type": {
      "type": "string",
      "description": "The original file type if converted"
    },
    "source_url": {
      "type": "string",
      "description": "The URL of the original content if applicable"
    },
    "record_type": {
      "type": "string",
      "description": "Logical type of record row",
      "enum": [
        "document",
        "collection_header",
        "dataset_header",
        "frameset"
      ]
    },
    "raw_data_type": {
        "type": "string",
        "description": "IANA MIME type of the embedded raw_data (e.g., image/jpeg, audio/wav). Required if raw_data is present."
    },
    "raw_data": {
      "type": "string",
      "contentEncoding": "base64",
      "description": "Raw binary data, typically base64 encoded if represented in JSON."
    },
    "relationships": {
      "type": "array",
      "description": "References to related documents",
      "items": {
        "type": "object",
        "required": [
          "type"
        ],
        "properties": {
          "type": {
            "type": "string",
            "description": "The type of relationship",
            "enum": [
              "parent",
              "child",
              "related",
              "reference"
            ]
          },
          "id": {
            "type": "string",
            "description": "UUID of the related document"
          },
          "uri": {
            "type": "string",
            "description": "URI of the related document"
          },
          "path": {
            "type": "string",
            "description": "Path to the related document"
          },
          "cid": {
            "type": "string",
            "description": "IPFS CID of the related document"
          },
          "title": {
            "type": "string",
            "description": "Title of the related document"
          },
          "description": {
            "type": "string",
            "description": "Description of the relationship"
          }
        },
        "anyOf": [
          {
            "required": [
              "id"
            ]
          },
          {
            "required": [
              "uri"
            ]
          },
          {
            "required": [
              "path"
            ]
          },
          {
            "required": [
              "cid"
            ]
          }
        ]
      }
    },
    "version_history": {
      "type": "array",
      "description": "History of document versions",
      "items": {
        "type": "object",
        "required": [
          "version",
          "date"
        ],
        "properties": {
          "version": {
            "type": "string",
            "description": "The semantic version (MAJOR.MINOR.PATCH)",
            "pattern": "^(0|[1-9]\\d*)\\.(0|[1-9]\\d*)\\.(0|[1-9]\\d*)$"
          },
          "date": {
            "type": "string",
            "description": "The date this version was created (ISO 8601: YYYY-MM-DD)",
            "pattern": "^\\d{4}-\\d{2}-\\d{2}$"
          },
          "author": {
            "type": "string",
            "description": "The author who created this version"
          },
          "description": {
            "type": "string",
            "description": "Description of changes in this version"
          },
          "path": {
            "type": "string",
            "description": "Path to the version file"
          }
        }
      }
    },
    "branch_name": {
      "type": "string",
      "description": "Name of this branch (if document is a branch)"
    },
    "branched_from": {
      "type": "object",
      "description": "Information about the original document this was branched from",
      "required": [
        "document",
        "version",
        "date"
      ],
      "properties": {
        "document": {
          "type": "string",
          "description": "Path to the original document"
        },
        "version": {
          "type": "string",
          "description": "Version of the original document at branching time",
          "pattern": "^(0|[1-9]\\d*)\\.(0|[1-9]\\d*)\\.(0|[1-9]\\d*)$"
        },
        "date": {
          "type": "string",
          "description": "Date when the branch was created",
          "pattern": "^\\d{4}-\\d{2}-\\d{2}$"
        }
      }
    },
    "merge_history": {
      "type": "array",
      "description": "History of merges into this document",
      "items": {
        "type": "object",
        "required": [
          "branch",
          "date",
          "from_version",
          "to_version"
        ],
        "properties": {
          "branch": {
            "type": "string",
            "description": "Name or path of the branch that was merged"
          },
          "date": {
            "type": "string",
            "description": "Date when the merge occurred",
            "pattern": "^\\d{4}-\\d{2}-\\d{2}$"
          },
          "from_version": {
            "type": "string",
            "description": "Version of the branch that was merged"
          },
          "to_version": {
            "type": "string",
            "description": "Resulting version after the merge",
            "pattern": "^(0|[1-9]\\d*)\\.(0|[1-9]\\d*)\\.(0|[1-9]\\d*)$"
          }
        }
      }
    },
<<<<<<< HEAD
    "frame_count": {
      "type": "integer",
      "description": "Number of frames in this FrameSet (only for frameset record_type)",
      "minimum": 0
    },
    "frame_uuids": {
      "type": "array",
      "description": "List of frame UUIDs included in this FrameSet (only for frameset record_type)",
      "items": {
        "type": "string",
        "pattern": "^[0-9a-f]{8}-[0-9a-f]{4}-[0-9a-f]{4}-[0-9a-f]{4}-[0-9a-f]{12}$"
      }
    },
    "source_query": {
      "type": "string",
      "description": "The query that generated this FrameSet (only for frameset record_type)"
    },
    "export_format": {
      "type": "string",
      "description": "Preferred export format for this FrameSet (only for frameset record_type)",
      "enum": ["markdown", "json", "yaml", "claude", "gpt", "langchain"]
=======
    "custom_metadata": {
      "type": "object",
      "description": "Custom key-value metadata for extensibility",
      "additionalProperties": {
        "type": "string"
      }
>>>>>>> 5c6096d6
    }
  },
  "patternProperties": {
    "^x_": {
      "description": "Custom fields must be prefixed with 'x_'"
    }
  },
  "additionalProperties": false
} <|MERGE_RESOLUTION|>--- conflicted
+++ resolved
@@ -302,36 +302,34 @@
         }
       }
     },
-<<<<<<< HEAD
-    "frame_count": {
-      "type": "integer",
-      "description": "Number of frames in this FrameSet (only for frameset record_type)",
-      "minimum": 0
-    },
-    "frame_uuids": {
-      "type": "array",
-      "description": "List of frame UUIDs included in this FrameSet (only for frameset record_type)",
-      "items": {
-        "type": "string",
-        "pattern": "^[0-9a-f]{8}-[0-9a-f]{4}-[0-9a-f]{4}-[0-9a-f]{4}-[0-9a-f]{12}$"
-      }
-    },
-    "source_query": {
-      "type": "string",
-      "description": "The query that generated this FrameSet (only for frameset record_type)"
-    },
-    "export_format": {
-      "type": "string",
-      "description": "Preferred export format for this FrameSet (only for frameset record_type)",
-      "enum": ["markdown", "json", "yaml", "claude", "gpt", "langchain"]
-=======
     "custom_metadata": {
       "type": "object",
       "description": "Custom key-value metadata for extensibility",
       "additionalProperties": {
         "type": "string"
       }
->>>>>>> 5c6096d6
+    },
+    "frame_count": {
+      "type": "integer",
+      "description": "Number of frames in this FrameSet (only for frameset record_type)",
+      "minimum": 0
+    },
+    "frame_uuids": {
+      "type": "array",
+      "description": "List of frame UUIDs included in this FrameSet (only for frameset record_type)",
+      "items": {
+        "type": "string",
+        "pattern": "^[0-9a-f]{8}-[0-9a-f]{4}-[0-9a-f]{4}-[0-9a-f]{4}-[0-9a-f]{12}$"
+      }
+    },
+    "source_query": {
+      "type": "string",
+      "description": "The query that generated this FrameSet (only for frameset record_type)"
+    },
+    "export_format": {
+      "type": "string",
+      "description": "Preferred export format for this FrameSet (only for frameset record_type)",
+      "enum": ["markdown", "json", "yaml", "claude", "gpt", "langchain"]
     }
   },
   "patternProperties": {
